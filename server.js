require("dotenv").config();

const express = require("express");
const { chromium } = require("playwright");
const axios = require("axios");
const cheerio = require("cheerio");
const fs = require("fs").promises;
const path = require("path");
const url = require("url");
const crypto = require("crypto");
const multer = require("multer");
const mongoose = require("mongoose");

// Import AI services
const { initializeAI, generateCreatives } = require("./services/ai-service");
const { processDocumentForAI } = require("./services/document-processor");
const { GoogleDriveService } = require("./services/google-drive-service");

// Import Domain services
const Domain = require("./models/Domain");
const CronService = require("./services/cron-service");

const app = express();
app.use(express.json({ limit: "50mb" }));
app.use(express.urlencoded({ limit: "50mb", extended: true }));

// Configure multer for file uploads
const storage = multer.diskStorage({
  destination: function (req, file, cb) {
    cb(null, "./uploads/");
  },
  filename: function (req, file, cb) {
    const timestamp = Date.now();
    const extension = path.extname(file.originalname);
    const baseName = path.basename(file.originalname, extension);
    cb(null, `${baseName}_${timestamp}${extension}`);
  },
});

const upload = multer({
  storage: storage,
  limits: {
    fileSize: 10 * 1024 * 1024, // 10MB limit
  },
  fileFilter: function (req, file, cb) {
    const allowedTypes = [
      ".pdf",
      ".docx",
      ".doc",
      ".txt",
      ".jpg",
      ".jpeg",
      ".png",
      ".gif",
    ];
    const extension = path.extname(file.originalname).toLowerCase();

    if (allowedTypes.includes(extension)) {
      cb(null, true);
    } else {
      cb(
        new Error(
          `File type ${extension} not allowed. Allowed types: ${allowedTypes.join(
            ", "
          )}`
        )
      );
    }
  },
});

// Initialize Google Drive service
const driveService = new GoogleDriveService();

// Initialize Cron service for domain management
const cronService = new CronService();

// Ensure uploads directory exists
async function ensureUploadsDirectory() {
  try {
    await fs.access("./uploads");
  } catch (error) {
    await fs.mkdir("./uploads", { recursive: true });
    console.log("📁 Created uploads directory");
  }
}

// Initialize services
async function initializeServices() {
  await ensureUploadsDirectory();
  await initializeAI();

  // Initialize Google Drive service
  try {
    await driveService.initialize();
  } catch (error) {
    console.warn(
      "⚠️ Google Drive service initialization failed:",
      error.message
    );
  }

  // Initialize MongoDB connection
  try {
    const mongoURI = process.env.MONGO_URI;
    await mongoose.connect(mongoURI);
    console.log('MongoDB connected');
  } catch (error) {
    console.warn('MongoDB connection failed:', error.message);
  }

  // Start cron service for domain management
  try {
    cronService.start();
    console.log('Cron service started for domain management');
  } catch (error) {
    console.warn('Cron service failed to start:', error.message);
  }
}

class WebsiteCloner {
  constructor() {
    this.outputDir = "./cloned_sites";
  }

  async ensureDirectoryExists(dirPath) {
    try {
      await fs.access(dirPath);
    } catch (error) {
      await fs.mkdir(dirPath, { recursive: true });
    }
  }

  async downloadAsset(assetUrl, baseUrl, outputDir) {
    try {
      const absoluteUrl = new URL(assetUrl, baseUrl).href;
      const response = await axios.get(absoluteUrl, {
        responseType: "arraybuffer",
        timeout: 30000,
        headers: {
          "User-Agent":
            "Mozilla/5.0 (Windows NT 10.0; Win64; x64) AppleWebKit/537.36 (KHTML, like Gecko) Chrome/91.0.4472.124 Safari/537.36",
        },
        maxRedirects: 5,
        validateStatus: function (status) {
          return status < 500; // Accept any status code less than 500
        },
      });

      const parsedUrl = url.parse(assetUrl);
      let fileName = path.basename(parsedUrl.pathname) || "asset";

      // Ensure we have an extension
      if (!path.extname(fileName)) {
        const contentType = response.headers["content-type"];
        if (contentType.includes("css")) fileName += ".css";
        else if (contentType.includes("javascript")) fileName += ".js";
        else if (contentType.includes("image/png")) fileName += ".png";
        else if (contentType.includes("image/jpeg")) fileName += ".jpg";
        else if (contentType.includes("image/gif")) fileName += ".gif";
      }

      // Handle long filenames by creating a hash-based name
      if (fileName.length > 200) {
        const hash = crypto.createHash("md5").update(assetUrl).digest("hex");
        const ext = path.extname(fileName) || ".asset";
        fileName = `asset_${hash}${ext}`;
      }

      const filePath = path.join(outputDir, "assets", fileName);
      await this.ensureDirectoryExists(path.dirname(filePath));
      await fs.writeFile(filePath, response.data);

      return `./assets/${fileName}`;
    } catch (error) {
      console.warn(`Failed to download asset ${assetUrl}:`, error.message);
      return assetUrl; // Return original URL if download fails
    }
  }

  async cloneWebsite(targetUrl, siteName = "") {
    console.log(`Starting to clone ${targetUrl} with name ${siteName}`);

    // Add global timeout wrapper
    const timeoutPromise = new Promise((_, reject) => {
      setTimeout(
        () => reject(new Error("Operation timed out after 2 minutes")),
        120000
      );
    });

    try {
      // First try with Playwright for full JS rendering
      const playwrightPromise = this.cloneWithPlaywright(targetUrl, siteName);
      return await Promise.race([playwrightPromise, timeoutPromise]);
    } catch (playwrightError) {
      console.log(
        "Playwright failed, falling back to axios method:",
        playwrightError.message
      );
      try {
        const axiosPromise = this.cloneWithAxios(targetUrl, siteName);
        return await Promise.race([axiosPromise, timeoutPromise]);
      } catch (axiosError) {
        throw axiosError;
      }
    }
  }

  async cloneWithPlaywright(targetUrl, siteName = "") {
    console.log(`Launching browser for ${targetUrl} with name ${siteName}`);
    let browser;

    try {
      browser = await chromium.launch({
        headless: true,
        timeout: 30000,
        args: [
          "--no-sandbox",
          "--disable-setuid-sandbox",
          "--disable-dev-shm-usage",
          "--disable-web-security",
          "--disable-features=VizDisplayCompositor",
        ],
      });
      console.log("Browser launched successfully");
    } catch (launchError) {
      console.error("Failed to launch browser:", launchError);
      throw new Error(`Browser launch failed: ${launchError.message}`);
    }

    try {
      console.log("Creating new page...");
      const context = await browser.newContext({
        viewport: { width: 1920, height: 1080 },
        userAgent:
          "Mozilla/5.0 (Windows NT 10.0; Win64; x64) AppleWebKit/537.36 (KHTML, like Gecko) Chrome/91.0.4472.124 Safari/537.36",
        extraHTTPHeaders: {
          "Accept-Language": "en-US,en;q=0.9",
          Accept:
            "text/html,application/xhtml+xml,application/xml;q=0.9,image/webp,*/*;q=0.8",
        },
      });

      // Set timeout for all page operations
      context.setDefaultTimeout(60000);
      const page = await context.newPage();

      console.log(`Navigating to ${targetUrl}...`);

      // Try multiple navigation strategies
      try {
        await page.goto(targetUrl, {
          waitUntil: "networkidle",
          timeout: 60000,
        });
      } catch (navError) {
        console.log(
          "First navigation attempt failed, trying with domcontentloaded..."
        );
        await page.goto(targetUrl, {
          waitUntil: "domcontentloaded",
          timeout: 30000,
        });
      }

      console.log("Page loaded successfully");

      // Wait a bit more for React/Next.js to fully render
      await page.waitForTimeout(3000);

      // Get the full HTML after JavaScript execution
      const html = await page.content();

      // Parse with Cheerio for manipulation
      const $ = cheerio.load(html);

      // Create output directory with site name only
      let siteId;
      if (siteName) {
        // Create a safe directory name from the site name
        siteId = siteName
          .toLowerCase()
          .replace(/[^a-z0-9]/g, "_")
          .replace(/_+/g, "_")
          .substring(0, 30);

        // Check if directory already exists, append number if needed
        let counter = 1;
        let tempSiteId = siteId;
        while (true) {
          try {
            await fs.access(path.join(this.outputDir, tempSiteId));
            // Directory exists, try with counter
            tempSiteId = `${siteId}${counter}`;
            counter++;
          } catch (error) {
            // Directory doesn't exist, we can use this name
            siteId = tempSiteId;
            break;
          }
        }
      } else {
        // Fallback to timestamp
        siteId = Date.now().toString();
      }

      const siteDir = path.join(this.outputDir, siteId);
      await this.ensureDirectoryExists(siteDir);
      await this.ensureDirectoryExists(path.join(siteDir, "assets"));

      // Download and replace CSS files
      const cssLinks = $('link[rel="stylesheet"]');
      for (let i = 0; i < cssLinks.length; i++) {
        const link = cssLinks.eq(i);
        const href = link.attr("href");
        if (href) {
          const localPath = await this.downloadAsset(href, targetUrl, siteDir);
          link.attr("href", localPath);
        }
      }

      // Download and replace JavaScript files
      const scriptTags = $("script[src]");
      for (let i = 0; i < scriptTags.length; i++) {
        const script = scriptTags.eq(i);
        const src = script.attr("src");
        if (src && !src.startsWith("http")) {
          const localPath = await this.downloadAsset(src, targetUrl, siteDir);
          script.attr("src", localPath);
        }
      }

      // Download and replace images
      const images = $("img[src]");
      for (let i = 0; i < images.length; i++) {
        const img = images.eq(i);
        const src = img.attr("src");
        if (src) {
          const localPath = await this.downloadAsset(src, targetUrl, siteDir);
          img.attr("src", localPath);
        }
      }

      // Extract and save inline styles
      const inlineStyles = [];
      $("style").each((i, elem) => {
        inlineStyles.push($(elem).html());
      });

      // Save the modified HTML
      const finalHtml = $.html();
      await fs.writeFile(path.join(siteDir, "index.html"), finalHtml);

      // Save extracted styles to a separate file for easier editing
      if (inlineStyles.length > 0) {
        const combinedStyles = inlineStyles.join("\n\n");
        await fs.writeFile(
          path.join(siteDir, "extracted-styles.css"),
          combinedStyles
        );
      }

      // Save metadata
      const metadata = {
        originalUrl: targetUrl,
        siteName: siteName || "",
        clonedAt: new Date().toISOString(),
        siteId: siteId,
        method: "playwright",
        assets: await this.getAssetsList(path.join(siteDir, "assets")),
      };
      await fs.writeFile(
        path.join(siteDir, "metadata.json"),
        JSON.stringify(metadata, null, 2)
      );

      return {
        success: true,
        siteId: siteId,
        path: siteDir,
        metadata: metadata,
        method: "playwright",
      };
    } catch (error) {
      console.error("Cloning error:", error);
      console.error("Error stack:", error.stack);
      return {
        success: false,
        error: error.message,
        details: error.code || "Unknown error code",
        method: "playwright",
      };
    } finally {
      if (browser) {
        try {
          await browser.close();
          console.log("Browser closed successfully");
        } catch (closeError) {
          console.error("Error closing browser:", closeError);
        }
      }
    }
  }

  async cloneWithAxios(targetUrl, siteName = "") {
    console.log(
      `Using axios fallback method for ${targetUrl} with name ${siteName}`
    );

    try {
      // Fetch the HTML with axios
      const response = await axios.get(targetUrl, {
        timeout: 30000,
        headers: {
          "User-Agent":
            "Mozilla/5.0 (Windows NT 10.0; Win64; x64) AppleWebKit/537.36 (KHTML, like Gecko) Chrome/91.0.4472.124 Safari/537.36",
          Accept:
            "text/html,application/xhtml+xml,application/xml;q=0.9,image/webp,*/*;q=0.8",
          "Accept-Language": "en-US,en;q=0.9",
          "Accept-Encoding": "gzip, deflate, br",
          Connection: "keep-alive",
          "Upgrade-Insecure-Requests": "1",
        },
        maxRedirects: 5,
        validateStatus: function (status) {
          return status < 500;
        },
      });

      const html = response.data;
      console.log("HTML fetched successfully with axios");

      // Parse with Cheerio for manipulation
      const $ = cheerio.load(html);

      // Create output directory with site name only
      let siteId;
      if (siteName) {
        // Create a safe directory name from the site name
        siteId = siteName
          .toLowerCase()
          .replace(/[^a-z0-9]/g, "_")
          .replace(/_+/g, "_")
          .substring(0, 30);

        // Check if directory already exists, append number if needed
        let counter = 1;
        let tempSiteId = siteId;
        while (true) {
          try {
            await fs.access(path.join(this.outputDir, tempSiteId));
            // Directory exists, try with counter
            tempSiteId = `${siteId}${counter}`;
            counter++;
          } catch (error) {
            // Directory doesn't exist, we can use this name
            siteId = tempSiteId;
            break;
          }
        }
      } else {
        // Fallback to timestamp
        siteId = Date.now().toString();
      }

      const siteDir = path.join(this.outputDir, siteId);
      await this.ensureDirectoryExists(siteDir);
      await this.ensureDirectoryExists(path.join(siteDir, "assets"));

      // Download and replace CSS files
      const cssLinks = $('link[rel="stylesheet"]');
      for (let i = 0; i < cssLinks.length; i++) {
        const link = cssLinks.eq(i);
        const href = link.attr("href");
        if (href) {
          const localPath = await this.downloadAsset(href, targetUrl, siteDir);
          link.attr("href", localPath);
        }
      }

      // Download and replace JavaScript files
      const scriptTags = $("script[src]");
      for (let i = 0; i < scriptTags.length; i++) {
        const script = scriptTags.eq(i);
        const src = script.attr("src");
        if (src && !src.startsWith("http")) {
          const localPath = await this.downloadAsset(src, targetUrl, siteDir);
          script.attr("src", localPath);
        }
      }

      // Download and replace images
      const images = $("img[src]");
      for (let i = 0; i < images.length; i++) {
        const img = images.eq(i);
        const src = img.attr("src");
        if (src) {
          const localPath = await this.downloadAsset(src, targetUrl, siteDir);
          img.attr("src", localPath);
        }
      }

      // Extract and save inline styles
      const inlineStyles = [];
      $("style").each((i, elem) => {
        inlineStyles.push($(elem).html());
      });

      // Save the modified HTML
      const finalHtml = $.html();
      await fs.writeFile(path.join(siteDir, "index.html"), finalHtml);

      // Save extracted styles to a separate file for easier editing
      if (inlineStyles.length > 0) {
        const combinedStyles = inlineStyles.join("\n\n");
        await fs.writeFile(
          path.join(siteDir, "extracted-styles.css"),
          combinedStyles
        );
      }

      // Save metadata
      const metadata = {
        originalUrl: targetUrl,
        siteName: siteName || "",
        clonedAt: new Date().toISOString(),
        siteId: siteId,
        method: "axios-fallback",
        assets: await this.getAssetsList(path.join(siteDir, "assets")),
      };
      await fs.writeFile(
        path.join(siteDir, "metadata.json"),
        JSON.stringify(metadata, null, 2)
      );

      return {
        success: true,
        siteId: siteId,
        path: siteDir,
        metadata: metadata,
        method: "axios-fallback",
      };
    } catch (error) {
      console.error("Axios cloning error:", error);
      return {
        success: false,
        error: error.message,
        method: "axios-fallback",
      };
    }
  }

  async getAssetsList(assetsDir) {
    try {
      const files = await fs.readdir(assetsDir);
      return files;
    } catch (error) {
      return [];
    }
  }
}

// API Endpoints
const cloner = new WebsiteCloner();

app.post("/clone-website", async (req, res) => {
  const { url, name } = req.body;

  if (!url) {
    return res.status(400).json({ error: "URL is required" });
  }

  if (!name) {
    return res.status(400).json({ error: "Website name is required" });
  }

  console.log(`Starting to clone website: ${url}`);

  try {
    const result = await cloner.cloneWebsite(url, name);
    console.log(`Clone result:`, result);
    res.json(result);
  } catch (error) {
    console.error("API endpoint error:", error);
    console.error("Error stack:", error.stack);
    res.status(500).json({
      success: false,
      error: error.message,
      stack: error.stack,
    });
  }
});

// Check if a website name already exists
app.get("/check-website-name/:name", async (req, res) => {
  try {
    const { name } = req.params;
    const safeName = name
      .toLowerCase()
      .replace(/[^a-z0-9]/g, "_")
      .replace(/_+/g, "_")
      .substring(0, 30);

    // Check if directory exists directly
    try {
      await fs.access(path.join(cloner.outputDir, safeName));
      // If we get here, the directory exists
      res.json({ exists: true });
    } catch (error) {
      // Directory doesn't exist
      res.json({ exists: false });
    }
  } catch (error) {
    res.status(500).json({ error: error.message });
  }
});

app.get("/cloned-sites", async (req, res) => {
  try {
    const sites = await fs.readdir(cloner.outputDir);
    const sitesList = [];

    for (const siteId of sites) {
      try {
        const metadataPath = path.join(
          cloner.outputDir,
          siteId,
          "metadata.json"
        );
        const metadata = JSON.parse(await fs.readFile(metadataPath, "utf8"));
        sitesList.push(metadata);
      } catch (error) {
        console.warn(`Could not read metadata for site ${siteId}`);
      }
    }

    res.json(sitesList);
  } catch (error) {
    res.status(500).json({ error: error.message });
  }
});

app.get("/preview/:siteId", async (req, res) => {
  const { siteId } = req.params;
  const htmlPath = path.join(cloner.outputDir, siteId, "index.html");

  try {
    let html = await fs.readFile(htmlPath, "utf8");

    // Fix asset paths to work with our server setup
    html = html.replace(
      /src="\.\/assets\//g,
      `src="/cloned-sites/${siteId}/assets/`
    );
    html = html.replace(
      /href="\.\/assets\//g,
      `href="/cloned-sites/${siteId}/assets/`
    );
    html = html.replace(
      /url\(\.\/assets\//g,
      `url(/cloned-sites/${siteId}/assets/`
    );

    // Fix custom CSS path
    html = html.replace(
      /href="\.\/custom-colors\.css"/g,
      `href="/cloned-sites/${siteId}/custom-colors.css"`
    );

    // Add base tag to fix relative paths
    html = html.replace(
      "<head>",
      `<head><base href="/cloned-sites/${siteId}/">`
    );

    // Fix iframe embedding issues
    html = html.replace(
      "<head>",
      '<head><meta http-equiv="Content-Security-Policy" content="frame-ancestors \'self\';">'
    );

    res.send(html);
  } catch (error) {
    res.status(404).json({ error: "Site not found" });
  }
});

// Serve static files
app.use("/public", express.static(path.join(__dirname, "public")));

// Serve assets for each cloned site
app.use("/cloned-sites/:siteId/assets", (req, res, next) => {
  const { siteId } = req.params;
  const assetsPath = path.join(__dirname, "cloned_sites", siteId, "assets");
  express.static(assetsPath)(req, res, next);
});

// Host-based routing middleware for custom domains
app.use(async (req, res, next) => {
  try {
    const host = req.headers.host;
    if (!host) return next();
    
    // Remove www prefix and port for domain lookup
    const cleanHost = host.replace(/^www\./, '').split(':')[0];
    
    // Skip if this is localhost or IP address
    if (cleanHost === 'localhost' || /^\d+\.\d+\.\d+\.\d+$/.test(cleanHost)) {
      return next();
    }
    
    // Look up domain mapping
    const domainMapping = await Domain.findOne({ 
      domain: cleanHost, 
      connected: true 
    });
    
    if (domainMapping) {
      console.log(`🌐 Host-based routing: ${cleanHost} -> /site/${domainMapping.siteSlug}`);
      
      // Rewrite URL to point to the specific site
      const originalUrl = req.url;
      req.url = `/site/${domainMapping.siteSlug}${originalUrl}`;
      
      // Set headers for proper site serving
      req.headers['x-original-host'] = host;
      req.headers['x-site-slug'] = domainMapping.siteSlug;
      
      console.log(`🔄 Rewritten URL: ${originalUrl} -> ${req.url}`);
    }
    
    next();
  } catch (error) {
    console.error('❌ Host-based routing error:', error.message);
    next();
  }
});

// Use editor routes first (important for route priority)
const editorRoutes = require("./routes/editor");
app.use("/", editorRoutes);

// Domain management routes
const domainRoutes = require("./routes/domains");
app.use("/api", domainRoutes);

// Route handler for custom domain sites (after host-based routing middleware rewrites URL)
app.use("/site/:siteSlug", async (req, res, next) => {
  const { siteSlug } = req.params;
  const sitePath = path.join(__dirname, "cloned_sites", siteSlug);
  
  try {
    // Check if site exists
    await fs.access(sitePath);
    
    // Serve index.html for root requests or static files for asset requests
    if (req.url === '/' || req.url === '') {
      const htmlPath = path.join(sitePath, "index.html");
      let html = await fs.readFile(htmlPath, "utf8");
      
      // Fix asset paths to work with the /site/slug prefix
      html = html.replace(
        /src="\.\/assets\//g,
        `src="/cloned-sites/${siteSlug}/assets/`
      );
      html = html.replace(
        /href="\.\/assets\//g,
        `href="/cloned-sites/${siteSlug}/assets/`
      );
      html = html.replace(
        /url\(\.\/assets\//g,
        `url(/cloned-sites/${siteSlug}/assets/`
      );
      html = html.replace(
        /href="\.\/custom-colors\.css"/g,
        `href="/cloned-sites/${siteSlug}/custom-colors.css"`
      );
      html = html.replace(
        "<head>",
        `<head><base href="/cloned-sites/${siteSlug}/">`
      );
      
      res.send(html);
    } else {
      // Serve static files
      express.static(sitePath)(req, res, next);
    }
  } catch (error) {
    // Site doesn't exist
    console.error(`Site ${siteSlug} not found:`, error.message);
    res.status(404).send(`Site "${siteSlug}" not found`);
  }
});

// We no longer need this route as we'll use the dynamic routing below

// Simple dynamic routing: serve cloned sites directly by folder name (dynamic routes )
app.use("/:siteName", async (req, res, next) => {
  const { siteName } = req.params;

  // Skip if this is a known route or file extension
  if (
    siteName.includes(".") ||
    [
      "editor",
      "api",
      "public",
      "cloned-sites",
      "clone-website",
      "preview",
      "site",
<<<<<<< HEAD
      "domains"
=======
      "create-ads",
      "approve-ads",
>>>>>>> 6cf954d5
    ].includes(siteName)
  ) {
    return next();
  }

  try {
    // Check if site folder exists
    const sitePath = path.join(__dirname, "cloned_sites", siteName);
    await fs.access(sitePath);

    // Serve the entire folder as static files
    express.static(sitePath)(req, res, next);
  } catch (error) {
    // Site folder doesn't exist, continue to next middleware
    next();
  }
});

// Serve entire cloned site directories for any other files
app.use("/cloned-sites/:siteId", (req, res, next) => {
  const { siteId } = req.params;
  const sitePath = path.join(__dirname, "cloned_sites", siteId);
  express.static(sitePath)(req, res, next);
});

// Serve the landing page
app.get("/", async (req, res) => {
  try {
    const htmlPath = path.join(__dirname, "public", "index.html");
    const html = await fs.readFile(htmlPath, "utf8");
    res.send(html);
  } catch (error) {
    res.status(500).send("Could not load landing page");
  }
});

// Serve the create ads page
app.get("/create-ads", async (req, res) => {
  try {
    const htmlPath = path.join(__dirname, "public", "create-ads.html");
    const html = await fs.readFile(htmlPath, "utf8");
    res.send(html);
  } catch (error) {
    res.status(500).send("Could not load create ads page");
  }
});

// Serve the approve ads page
app.get("/approve-ads", async (req, res) => {
  try {
    const htmlPath = path.join(__dirname, "public", "approve-ads.html");
    const html = await fs.readFile(htmlPath, "utf8");
    res.send(html);
  } catch (error) {
    res.status(500).send("Could not load approve ads page");
  }
});

// Serve the domain management page
app.get("/domains", async (req, res) => {
  try {
    const htmlPath = path.join(__dirname, "public", "domains.html");
    const html = await fs.readFile(htmlPath, "utf8");
    res.send(html);
  } catch (error) {
    res.status(500).send("Could not load domain management page");
  }
});

// API endpoint to create ads
app.post(
  "/api/create-ads",
  upload.fields([
    { name: "researchDoc", maxCount: 1 },
    { name: "referenceImage", maxCount: 1 },
  ]),
  async (req, res) => {
    try {
      console.log("🚀 Starting ad creation process...");

      const { landingPage, creativeCount } = req.body;
      const researchDoc = req.files.researchDoc?.[0];
      const referenceImage = req.files.referenceImage?.[0];

      // Validate inputs
      if (!landingPage) {
        return res.status(400).json({
          success: false,
          error: "Landing page selection is required",
        });
      }

      // Research document and reference image are now optional
      if (researchDoc) {
        console.log(`📋 Processing: ${researchDoc.originalname}`);
      } else {
        console.log(`📋 No research document provided (optional)`);
      }

      if (referenceImage) {
        console.log(`🖼️ Reference image: ${referenceImage.originalname}`);
      } else {
        console.log(`🖼️ No reference image provided (optional)`);
      }

      console.log(`📄 Landing page: ${landingPage}`);
      console.log(`🎯 Creative count: ${creativeCount}`);

      // Step 1: Process research document (if provided)
      let documentResult = { success: true, content: "" };
      if (researchDoc) {
        documentResult = await processDocumentForAI(researchDoc.path);
      }

      if (!documentResult.success) {
        return res.status(400).json({
          success: false,
          error: `Failed to process research document: ${documentResult.error}`,
        });
      }

      // Step 2: Get landing page content
      const landingPageContent = await getLandingPageContent(landingPage);

      // Step 3: Analyze reference image (if provided)
      const imageAnalysis = referenceImage
        ? `Reference image: ${referenceImage.originalname} (${referenceImage.mimetype})`
        : "No reference image provided";

      // Step 4: Generate creatives with AI
      const aiInputs = {
        landingPageContent: landingPageContent,
        researchText: documentResult.text || "",
        imageAnalysis: imageAnalysis,
        creativeCount: parseInt(creativeCount) || 10,
      };

      const result = await generateCreatives(aiInputs);

      // Step 5: Clean up uploaded files
      try {
        if (researchDoc) {
          await fs.unlink(researchDoc.path);
          console.log("🗑️ Cleaned up research document");
        }
        if (referenceImage) {
          await fs.unlink(referenceImage.path);
          console.log("🗑️ Cleaned up reference image");
        }
      } catch (cleanupError) {
        console.warn("⚠️ Could not clean up files:", cleanupError);
      }

      // Step 6: Return results
      res.json({
        success: true,
        message: `Generated ${result.creatives.length} high-quality ads`,
        creatives: result.creatives,
        stats: {
          totalGenerated: result.totalGenerated,
          highQuality: result.highQuality,
          documentAnalysis: documentResult.analysis,
        },
      });
    } catch (error) {
      console.error("❌ Ad creation failed:", error);

      // Clean up files on error
      if (req.files) {
        Object.values(req.files)
          .flat()
          .forEach(async (file) => {
            try {
              await fs.unlink(file.path);
            } catch (cleanupError) {
              // Ignore cleanup errors
            }
          });
      }

      res.status(500).json({
        success: false,
        error: `Ad creation failed: ${error.message}`,
      });
    }
  }
);

// API endpoint to sync approved ads to Google Drive
app.post("/api/sync-to-drive", async (req, res) => {
  try {
    console.log("📤 Starting Google Drive sync...");
    const { approvedAds, brandName, campaignName } = req.body;

    // Validate input
    if (
      !approvedAds ||
      !Array.isArray(approvedAds) ||
      approvedAds.length === 0
    ) {
      return res.status(400).json({
        success: false,
        error: "No approved ads provided for sync",
      });
    }

    console.log(
      `📤 Syncing ${approvedAds.length} approved ads to Google Drive...`
    );
    console.log(`📋 Brand: ${brandName || "Default Brand"}`);
    console.log(`📋 Campaign: ${campaignName || "Default Campaign"}`);

    // Test Google Drive connection first
    const connectionTest = await driveService.testConnection();
    if (!connectionTest) {
      throw new Error(
        "Google Drive connection failed. Please check your credentials."
      );
    }

    // Upload approved ads to Google Drive
    const results = await driveService.uploadApprovedAds(
      approvedAds,
      brandName || "Default Brand",
      campaignName || `Campaign_${new Date().toISOString().split("T")[0]}`
    );

    const successCount = results.filter((r) => r.status === "success").length;
    const failedCount = results.filter((r) => r.status === "failed").length;

    console.log(
      `✅ Google Drive sync completed: ${successCount} success, ${failedCount} failed`
    );

    res.json({
      success: true,
      message: `Successfully synced ${successCount} out of ${approvedAds.length} ads to Google Drive`,
      results: results,
      stats: {
        total: approvedAds.length,
        successful: successCount,
        failed: failedCount,
        brandName: brandName || "Default Brand",
        campaignName:
          campaignName || `Campaign_${new Date().toISOString().split("T")[0]}`,
        syncDate: new Date().toISOString(),
      },
    });
  } catch (error) {
    console.error("❌ Google Drive sync failed:", error);
    res.status(500).json({
      success: false,
      error: `Google Drive sync failed: ${error.message}`,
    });
  }
});

// API endpoint to edit ads with AI
app.post("/api/edit-ad", async (req, res) => {
  try {
    console.log("🤖 Starting AI ad editing...");
    const { originalAd, prompt, adId } = req.body;

    if (!originalAd) {
      return res
        .status(400)
        .json({ success: false, error: "Original ad data is required" });
    }
    if (!prompt || prompt.trim().length === 0) {
      return res
        .status(400)
        .json({ success: false, error: "Edit prompt is required" });
    }

    console.log(`✏️ Editing ad #${adId} with prompt: "${prompt}"`);
    console.log(`📝 Original ad:`, originalAd);

    const { editAdWithAI } = require("./services/ai-service");
    const editResult = await editAdWithAI({
      originalAd: originalAd,
      editPrompt: prompt,
      adId: adId,
    });

    if (editResult.success) {
      console.log(`✅ Successfully edited ad #${adId}`);
      res.json({
        success: true,
        message: "Ad edited successfully",
        editedAd: editResult.editedAd,
        changes: editResult.changes,
      });
    } else {
      throw new Error(editResult.error || "AI editing failed");
    }
  } catch (error) {
    console.error("❌ Ad editing failed:", error);
    res.status(500).json({
      success: false,
      error: `Ad editing failed: ${error.message}`,
    });
  }
});

// API endpoint to test Google Drive connection
app.get("/api/test-drive-connection", async (req, res) => {
  try {
    const isConnected = await driveService.testConnection();

    if (isConnected) {
      res.json({
        success: true,
        message: "Google Drive connection successful",
        connected: true,
      });
    } else {
      res.json({
        success: false,
        message: "Google Drive connection failed",
        connected: false,
      });
    }
  } catch (error) {
    console.error("❌ Drive connection test failed:", error);
    res.status(500).json({
      success: false,
      error: error.message,
      connected: false,
    });
  }
});

// Helper function to get landing page content
async function getLandingPageContent(siteId) {
  try {
    const htmlPath = path.join(__dirname, "cloned_sites", siteId, "index.html");
    const html = await fs.readFile(htmlPath, "utf8");
    const $ = cheerio.load(html);

    // Extract text content from the page
    const content = {
      title: $("title").text() || $("h1").first().text(),
      headings: $("h1, h2, h3")
        .map((i, el) => $(el).text())
        .get(),
      paragraphs: $("p")
        .map((i, el) => $(el).text())
        .get(),
      buttons: $('button, .btn, a[class*="btn"]')
        .map((i, el) => $(el).text())
        .get(),
    };

    // Combine into a single text block
    const combinedContent = [
      content.title,
      ...content.headings,
      ...content.paragraphs,
      ...content.buttons,
    ]
      .filter((text) => text && text.trim().length > 0)
      .join(" ");

    console.log(
      `📄 Extracted ${combinedContent.length} characters from landing page`
    );
    return combinedContent;
  } catch (error) {
    console.error("❌ Failed to get landing page content:", error);
    throw new Error(`Could not read landing page: ${error.message}`);
  }
}

const PORT = process.env.PORT || 3000;

app.listen(PORT, async () => {
  console.log(`🚀 Website Cloner API running on port ${PORT}`);

  // Initialize services
  await initializeServices();

  console.log(`\n📝 Available endpoints:`);
  console.log(`   • POST /clone-website - Clone a website`);
  console.log(`   • GET /cloned-sites - List all cloned sites`);
  console.log(`   • GET /preview/:siteId - Preview a cloned site`);
  console.log(`   • GET /editor - Open the Editor Dashboard`);
  console.log(`   • GET /create-ads - Create AI-powered ads`);
  console.log(`   • GET /approve-ads - Ad approval interface`);
  console.log(`   • GET /domains - Custom Domain Management`);
  console.log(`   • POST /api/add-domain - Add custom domain`);
  console.log(`   • GET /api/domains - List all domains`);
  console.log(
    `   • POST /api/sync-to-drive - Sync approved ads to Google Drive`
  );
  console.log(
    `   • GET /api/test-drive-connection - Test Google Drive connection`
  );
});

module.exports = { WebsiteCloner, app };<|MERGE_RESOLUTION|>--- conflicted
+++ resolved
@@ -810,12 +810,9 @@
       "clone-website",
       "preview",
       "site",
-<<<<<<< HEAD
       "domains"
-=======
       "create-ads",
       "approve-ads",
->>>>>>> 6cf954d5
     ].includes(siteName)
   ) {
     return next();
