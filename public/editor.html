--- conflicted
+++ resolved
@@ -1241,7 +1241,6 @@
                             // Validate ID before using it as a CSS selector
                             if (id && /^[a-zA-Z][a-zA-Z0-9_-]*$/.test(id)) {
                                 return '#' + id;
-<<<<<<< HEAD
                             }
                             
                             // For images, create a highly specific selector using src attribute
@@ -1284,50 +1283,6 @@
                                 }
                             }
                             
-=======
-                            }
-                            
-                            // For images, create a highly specific selector using src attribute
-                            if (tagName === 'img') {
-                                const src = element.getAttribute('src') || element.getAttribute('data-src');
-                                const srcset = element.getAttribute('srcset');
-                                const alt = element.getAttribute('alt');
-                                
-                                // Try to use src attribute for uniqueness
-                                if (src) {
-                                    // Extract a unique part from the src
-                                    const srcParts = src.split('/');
-                                    const filename = srcParts[srcParts.length - 1];
-                                    const filenameWithoutQuery = filename.split('?')[0];
-                                    const filenameWithoutExt = filenameWithoutQuery.split('.')[0];
-                                    
-                                    if (filenameWithoutExt && filenameWithoutExt.length > 3) {
-                                        return 'img[src*="' + filenameWithoutExt + '"]';
-                                    }
-                                }
-                                
-                                // Try to use alt attribute if src is not unique enough
-                                if (alt && alt.trim() && alt.length > 0) {
-                                    return 'img[alt="' + alt.trim() + '"]';
-                                }
-                                
-                                // Try to use srcset if available
-                                if (srcset) {
-                                    const firstSrcInSet = srcset.split(',')[0].trim().split(' ')[0];
-                                    if (firstSrcInSet) {
-                                        const srcParts = firstSrcInSet.split('/');
-                                        const filename = srcParts[srcParts.length - 1];
-                                        const filenameWithoutQuery = filename.split('?')[0];
-                                        const filenameWithoutExt = filenameWithoutQuery.split('.')[0];
-                                        
-                                        if (filenameWithoutExt && filenameWithoutExt.length > 3) {
-                                            return 'img[srcset*="' + filenameWithoutExt + '"]';
-                                        }
-                                    }
-                                }
-                            }
-                            
->>>>>>> c1896b53
                             // Generate hierarchical selector for better specificity
                             const parent = element.parentElement;
                             if (parent) {
@@ -1337,21 +1292,12 @@
                                 
                                 // Create more specific selector with parent context
                                 let parentSelector = '';
-<<<<<<< HEAD
                                 
                                 // Try to build a unique parent path
                                 let currentParent = parent;
                                 let parentPath = [];
                                 let depth = 0;
                                 
-=======
-                                
-                                // Try to build a unique parent path
-                                let currentParent = parent;
-                                let parentPath = [];
-                                let depth = 0;
-                                
->>>>>>> c1896b53
                                 while (currentParent && depth < 3) {
                                     const parentTag = currentParent.tagName.toLowerCase();
                                     const parentId = currentParent.id;
